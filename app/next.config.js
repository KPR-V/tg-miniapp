<<<<<<< HEAD
import { version } from './package.json'
=======
import { withSentryConfig } from "@sentry/nextjs";
>>>>>>> eab653a1

/** @type {import('next').NextConfig} */
const nextConfig = {
  env: {
    version
  },
  output: 'standalone',
  experimental: {
    nodeMiddleware: true, // TODO: remove this
  },
}

export default withSentryConfig(
  nextConfig,
  {
    // For all available options, see:
    // https://www.npmjs.com/package/@sentry/webpack-plugin#options

    org: "storacha-it",
    project: "tg-miniapp",

    // Only print logs for uploading source maps in CI
    silent: !process.env.CI,

    // For all available options, see:
    // https://docs.sentry.io/platforms/javascript/guides/nextjs/manual-setup/

    // Upload a larger set of source maps for prettier stack traces (increases build time)
    widenClientFileUpload: true,

    // Uncomment to route browser requests to Sentry through a Next.js rewrite to circumvent ad-blockers.
    // This can increase your server load as well as your hosting bill.
    // Note: Check that the configured route will not match with your Next.js middleware, otherwise reporting of client-
    // side errors will fail.
    // tunnelRoute: "/monitoring",

    // Automatically tree-shake Sentry logger statements to reduce bundle size
    disableLogger: true,

    // Enables automatic instrumentation of Vercel Cron Monitors. (Does not yet work with App Router route handlers.)
    // See the following for more information:
    // https://docs.sentry.io/product/crons/
    // https://vercel.com/docs/cron-jobs
    automaticVercelMonitors: true,
  }
);<|MERGE_RESOLUTION|>--- conflicted
+++ resolved
@@ -1,8 +1,5 @@
-<<<<<<< HEAD
 import { version } from './package.json'
-=======
 import { withSentryConfig } from "@sentry/nextjs";
->>>>>>> eab653a1
 
 /** @type {import('next').NextConfig} */
 const nextConfig = {
