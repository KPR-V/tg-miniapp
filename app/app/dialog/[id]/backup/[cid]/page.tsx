--- conflicted
+++ resolved
@@ -388,7 +388,6 @@
   }
 }
 
-
 const UserInfo: React.FC<{ thumbSrc: string; userName: string }> = ({
   thumbSrc,
   userName,
@@ -427,25 +426,25 @@
   let lastRenderedDate: string | null = null
   let lastSenderId: string | null = null
 
-  const filteredMessages: MessageData[] = useMemo(
-    () =>
-      messages.filter((msg): msg is MessageData => {
-        // Skip all service messages for now, this should be handled later
-        if (msg.type === 'service') {
-          return false
-        }
-
-        /**
-         * Skip unsupported media types, there's no point in showing them.
-         */
-        if (msg.media?.metadata?.type === 'unsupported') {
-          return false
-        }
-
-        return true
-      }),
-    [messages]
-  )
+  // const filteredMessages: MessageData[] = useMemo(
+  //   () =>
+  //     messages.filter((msg): msg is MessageData => {
+  //       // Skip all service messages for now, this should be handled later
+  //       if (msg.type === 'service') {
+  //         return false
+  //       }
+
+  //       /**
+  //        * Skip unsupported media types, there's no point in showing them.
+  //        */
+  //       if (msg.media?.metadata?.type === 'unsupported') {
+  //         return false
+  //       }
+
+  //       return true
+  //     }),
+  //   [messages]
+  // )
 
   let dialogThumbSrc = ''
   if (dialog.photo?.strippedThumb) {
@@ -530,41 +529,37 @@
         name={dialog.name}
         type={dialog.type}
       />
-     
-     {isLoading ? (
+
+      {isLoading ? (
         <div className="flex flex-col items-center justify-center flex-1">
           <Loading text="Loading messages..." />
         </div>
       ) : (
-<<<<<<< HEAD
-      <div
-        ref={chatContainerRef}
-        className="flex-1 overflow-y-auto px-4 py-6 space-y-4"
-        style={{ height: 'calc(100vh - 64px)' }} // Ensure proper height
-      >
-        {messages.map((msg) => {
-=======
         <div
           ref={chatContainerRef}
           className="flex-1 overflow-y-auto px-4 py-6 space-y-4"
-          style={{ height: 'calc(100vh - 64px)' }} // Header height compensation
+          style={{ height: 'calc(100vh - 64px)' }} // Ensure proper height
         >
-          {filteredMessages.map((msg) => {
->>>>>>> 26540cad
+          {messages.map((msg) => {
+            if (
+              msg.type === 'message' &&
+              msg.media?.metadata?.type === 'unsupported'
+            ) {
+              return null
+            }
             const date = formatDate(msg.date)
             const showDate = lastRenderedDate !== date
             if (showDate) lastRenderedDate = date
 
-<<<<<<< HEAD
-              const isOutgoing = msg.from === userId
-              const sender = msg.from
-                ? (participants[msg.from]?.name ?? 'Unknown')
-                : 'Anonymous'
-
-              const showSenderHeader = !isOutgoing && lastSenderId !== msg.from
-              lastSenderId = msg.from ?? null
-
-              let thumbSrc = ''
+            const isOutgoing = msg.from === userId
+            const sender = msg.from
+              ? (participants[msg.from]?.name ?? 'Unknown')
+              : 'Anonymous'
+
+            const showSenderHeader = !isOutgoing && lastSenderId !== msg.from
+            lastSenderId = msg.from ?? null
+
+            let thumbSrc = ''
             if (msg.from && participants[msg.from]?.photo?.strippedThumb) {
               thumbSrc = toJPGDataURL(
                 decodeStrippedThumb(
@@ -583,52 +578,21 @@
               if (rawContent) {
                 mediaUrl = URL.createObjectURL(
                   new Blob([rawContent], { type: type })
-=======
-            const isOutgoing = msg.from === userId
-            const sender = msg.from
-              ? (participants[msg.from]?.name ?? 'Unknown')
-              : 'Anonymous'
-
-            const showSenderHeader = !isOutgoing && lastSenderId !== msg.from
-            lastSenderId = msg.from ?? null
-
-            let thumbSrc = ''
-            if (msg.from && participants[msg.from].photo?.strippedThumb) {
-              thumbSrc = toJPGDataURL(
-                decodeStrippedThumb(
-                  participants[msg.from].photo?.strippedThumb as Uint8Array
->>>>>>> 26540cad
                 )
-              )
-            }
-
-            let mediaUrl: string | undefined
-            if (msg.media?.content) {
-              const rawContent = mediaMap[msg.media.content.toString()]
-              const type =
-                msg.media.metadata.type === 'document'
-                  ? msg.media.metadata.document?.mimeType
-                  : ''
-              if (rawContent) {
-                mediaUrl = URL.createObjectURL(new Blob([rawContent], { type }))
               }
             }
 
             return (
               <Fragment key={msg.id}>
                 {showDate && <ServiceMessage text={date} />}
-<<<<<<< HEAD
                 {/* { msg.type === 'service' && <ServiceMessage text={msg.action.description} /> } // TODO: would be nice to have a description for each action */}
                 {msg.type === 'service' ? (
-                <div className="flex flex-col items-center space-y-1">
-                  <ServiceMessage
-                    text={formatServiceMessage(msg, participants)}
-                  />
-                </div>
-              ) : (
-=======
-                {msg.type === 'message' && (
->>>>>>> 26540cad
+                  <div className="flex flex-col items-center space-y-1">
+                    <ServiceMessage
+                      text={formatServiceMessage(msg, participants)}
+                    />
+                  </div>
+                ) : (
                   <div
                     className={`flex ${
                       isOutgoing ? 'justify-end' : 'justify-start'
@@ -659,22 +623,12 @@
               </Fragment>
             )
           })}
-<<<<<<< HEAD
-        {isLoadingMore && (
-          <div className="text-center py-4">
-            <Loading text="Loading more messages..." />
-          </div>
-        )}
-      </div>
-=======
-
           {isLoadingMore && (
             <div className="text-center py-4">
               <Loading text="Loading more messages..." />
             </div>
           )}
         </div>
->>>>>>> 26540cad
       )}
     </div>
   )
