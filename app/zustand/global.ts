--- conflicted
+++ resolved
@@ -1,10 +1,6 @@
 import { Session, StringSession } from '@/vendor/telegram/sessions'
-<<<<<<< HEAD
 import { useSignal, initData } from '@telegram-apps/sdk-react'
-import { SpaceDID } from '@storacha/ui-react'
-=======
 import { AccountDID, SpaceDID } from '@storacha/ui-react'
->>>>>>> 2820620e
 import { create } from 'zustand'
 import { persist } from 'zustand/middleware'
 import { Buffer } from 'buffer/'
@@ -13,11 +9,7 @@
 interface User {
   id: number
   name: string
-<<<<<<< HEAD
-  email?: string
-=======
   accountDID: AccountDID
->>>>>>> 2820620e
 }
 
 const saveSessionToString = (session?: Session | string) => {
