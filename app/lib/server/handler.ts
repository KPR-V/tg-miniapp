import { CID } from 'multiformats'
import {
  DeleteDialogFromJob,
  DialogsById,
  ExecuteJobRequest,
  ToString,
} from '@/api'
import { Context as RunnerContext } from './runner'
import * as Runner from './runner'
import { TGDatabase, User } from './db'
import { CARMetadata } from '@storacha/ui-react'
import { mRachaPointsPerByte } from './constants'
import { SHARD_SIZE } from '@storacha/upload-client'

export interface Context extends RunnerContext {
  db: TGDatabase
  dbUser: User
}

export const create = async (ctx: Context) => {
  return new Handler(ctx)
}

/**
 * Handler is responsible for managing backup jobs and dialog operations within the Storacha Telegram Mini App.
 *
 * This class orchestrates the execution, progress tracking, and completion of backup jobs, as well as the deletion of dialogs from completed jobs.
 * It interacts with the database, Telegram API, encryption utilities, and storage services to ensure reliable backup and restoration workflows.
 *
 * Key Responsibilities:
 * - Initiates and monitors backup jobs, updating progress and handling cancellation or failure scenarios.
 * - Calculates and updates job progress based on dialog and message retrieval, as well as storage shard uploads.
 * - Awards user points based on the total data uploaded upon successful backup completion.
 * - Allows deletion of specific dialogs from completed jobs, updating both storage and job metadata accordingly.
 *
 * Dependencies are injected via the constructor, including storage, Telegram, cipher, and database interfaces.
 *
 * @remarks
 * This class is intended for server-side use within the Telegram Mini App workspace and assumes trusted access to user and job context.
 */
class Handler {
  storacha
  telegram
  cipher
  #db
  #dbUser

  constructor({ storacha, telegram, cipher, db, dbUser }: Context) {
    this.storacha = storacha
    this.telegram = telegram
    this.cipher = cipher
    this.#db = db
    this.#dbUser = dbUser
  }

  async getStorachaUsage(space: `did:key:${string}`): Promise<number | null> {
    const now = new Date()
    try {
      const usage = await this.storacha.capability.usage.report(space, {
        from: new Date(
          now.getUTCFullYear(),
          now.getUTCMonth() - 1,
          now.getUTCDate(),
          0,
          0,
          0,
          0
        ),
        to: now,
      })

      // i don't think we allow people to create or own multiple
      // spaces for now in the TG mini app
      // if it happens in the future, we should account for it.
      return Object.values(usage).reduce(
        (sum, report) => sum + report.size.final,
        0
      )
    } catch (err) {
      console.error('Error while fetching usage report:', err)
      throw new Error(`Failed to fetch usage report.`, { cause: err })
    }
  }

  async handleJob(request: ExecuteJobRequest) {
    const job = await this.#db.getJobByID(request.jobID, this.#dbUser.id)
    if (!job) throw new Error(`job not found: ${request.jobID}`)
    // check if job was cancelled
    if (job.status != 'queued') {
      return
    }
    const {
      id,
      params,
      created,
      params: { space, dialogs, period },
    } = job

    // Track errors from the onShardStored callback.
    // Note: Throwing inside onShardStored does not halt the backup process, so we record any errors here for later handling.
    let onShardStoredError: Error | null = null
    const started = Date.now()
    const totalDialogs = Object.keys(dialogs).length
    let progress = 0
    let dialogsRetrieved = 0
    let totalBytesUploaded = 0
    const dialogPercentages: Record<ToString<bigint>, number> = {}
    const dialogSizes: Record<ToString<bigint>, number> = {}

    const getDialogsCompleted = () => {
      return Object.values(dialogPercentages).reduce(
        (acc, percentage) => acc + percentage,
        0
      )
    }
    /**
     * Calculates the progress of the backup job, excluding the final shard storage phase.
     * - Dialog retrieval accounts for 20% of the total progress.
     * - Message retrieval accounts for 70% of the total progress.
     * @returns The current progress percentage of the backup job, excluding the last storage step.
     */
    const getDialogsProgress = () =>
      (dialogsRetrieved / totalDialogs) * 0.2 +
      (getDialogsCompleted() / totalDialogs) * 0.7

    try {
      await this.#db.updateJob(id, {
        id,
        status: 'running',
        params,
        created,
        started,
        progress: 0,
        updated: Date.now(),
      })

      const data = await Runner.run(this, space, dialogs, period, {
        /**
         * Called when a dialog entity is created and ready for processing
         */
        onDialogRetrieved: async (dialogId) => {
          try {
            if (onShardStoredError) throw onShardStoredError
            const currentJob = await this.#db.getJobByID(
              request.jobID,
              this.#dbUser.id
            )
            if (currentJob?.status === 'canceled') {
              console.warn(`Job ${id} was canceled`)
              return
            }

            dialogsRetrieved++
            progress = getDialogsProgress()

            await this.#db.updateJob(id, {
              id,
              status: 'running',
              params,
              created,
              started,
              progress,
              updated: Date.now(),
            })
          } catch (err) {
            console.error(
              `Error updating progress during dialog ${dialogId.toString()} retrieval:`,
              err
            )
            throw new Error(
              `Failed to retrieve dialog ${dialogId.toString()}.`,
              { cause: err }
            )
          }
        },

        /**
         * Called when all messages for a dialog have been retrieved
         */
        onMessagesRetrieved: async (dialogId, percentage) => {
          try {
            if (onShardStoredError) throw onShardStoredError

            const currentJob = await this.#db.getJobByID(
              request.jobID,
              this.#dbUser.id
            )
            if (currentJob?.status === 'canceled') {
              console.warn(`Job ${id} was canceled`)
              return
            }
            console.log(
              `Dialog ${dialogId.toString()} percentage retrieved: ${(percentage * 100).toFixed(2)}%`
            )
            dialogPercentages[dialogId.toString()] = percentage
            progress = getDialogsProgress()

            await this.#db.updateJob(id, {
              id,
              status: 'running',
              params,
              created,
              started,
              progress,
              updated: Date.now(),
            })
          } catch (err) {
            console.error(
              `Error updating progress during messages retried for dialog ${dialogId.toString()}:`,
              err
            )
            throw new Error(
              `Failed to retrieve messages for dialog ${dialogId.toString()}.`,
              { cause: err }
            )
          }
        },

        onShardStored: async (
          meta: CARMetadata,
          dialogId?: ToString<bigint>
        ) => {
          try {
<<<<<<< HEAD
            totalBytesUploaded += meta.size

            if (dialogId) {
              // Dialog-level shard storage
              dialogSizes[dialogId] = (dialogSizes[dialogId] || 0) + meta.size
            } else {
              /**
               * Called as shards are uploaded to storage.
               * We calculate the total size uploaded so far
               * However, since we don't know the total size of the backup until all shards are uploaded,
               * we don't upload the final progress until the last shard is stored.
               * If the total uploaded bytes are less than SHARD_SIZE, the backup job is considered complete.
               */
              progress = totalBytesUploaded <= SHARD_SIZE ? 1 : progress
            }
=======
            const amountOfStorageUsed = await this.getStorachaUsage(space)
            if (
              amountOfStorageUsed &&
              amountOfStorageUsed + meta.size > MAX_FREE_BYTES
            ) {
              console.warn(
                `Backup for user ${this.#dbUser.id} would exceed storage limit: ${formatBytes(
                  amountOfStorageUsed + meta.size
                )} > ${formatBytes(MAX_FREE_BYTES)}`
              )
              onShardStoredError = new Error(
                `This backup would exceed your ${formatBytes(MAX_FREE_BYTES)} storage limit.`
              )
            }

            /**
             * Called as shards are uploaded to storage.
             * We calculate the total size uploaded so far
             * However, since we don't know the total size of the backup until all shards are uploaded,
             * we don't upload the final progress until the last shard is stored.
             * If the total uploaded bytes are less than SHARD_SIZE, the backup job is considered complete.
             */
            totalBytesUploaded += meta.size
            progress = totalBytesUploaded <= SHARD_SIZE ? 1 : progress
>>>>>>> 3becaa26

            await this.#db.updateJob(id, {
              id,
              status: 'running',
              params,
              created,
              started,
              progress,
              updated: Date.now(),
            })
          } catch (err) {
            console.error('Error updating progress during shard storage:', err)
            if (onShardStoredError) {
              // TODO: this does not halt the upload process, it still uploads the shards
              throw onShardStoredError
            }
          }
        },
      })

      // Since throwing on onShardStored does not halt the backup process, we at least register the job as failed, but the shards will still be uploaded.
      if (onShardStoredError) throw onShardStoredError

      // Only award points after successful backup completion
      const pointsEarned = totalBytesUploaded * mRachaPointsPerByte
      console.log(
        `user ${this.#dbUser.id} total size uploaded: ${totalBytesUploaded} bytes, points earned: ${pointsEarned}`
      )

      console.log(
        `user ${this.#dbUser.id} points before backup: ${this.#dbUser.points}`
      )
      this.#dbUser = await this.#db.incrementUserPoints(
        this.#dbUser.id,
        pointsEarned
      )
      console.log(
        `user ${this.#dbUser.id} points after backup: ${this.#dbUser.points}`
      )

      const dialogsWithBackupInfo: DialogsById = {}
      for (const [dialogId, dialogInfo] of Object.entries(dialogs)) {
        const dialogSize = dialogSizes[dialogId] || 0
        const dialogPoints = dialogSize * mRachaPointsPerByte

        dialogsWithBackupInfo[dialogId] = {
          ...dialogInfo,
          sizeRewardInfo: {
            size: dialogSize,
            points: dialogPoints,
          },
        }
      }

      await this.#db.updateJob(id, {
        id,
        status: 'completed',
        params: {
          ...job.params,
          dialogs: dialogsWithBackupInfo,
        },
        data: data.toString(),
        points: pointsEarned,
        size: totalBytesUploaded,
        created,
        started,
        finished: Date.now(),
        updated: Date.now(),
      })
    } catch (err) {
      console.error('backup failed', err)
      await this.#db.updateJob(id, {
        id,
        status: 'failed',
        params,
        progress,
        cause: (err as Error).message,
        created,
        started,
        finished: Date.now(),
        updated: Date.now(),
      })
    }
  }

  /**
   * Removes a dialog from a completed backup job and updates all related data structures.
   *
   * @param request - Contains jobID and dialogID for the dialog to be deleted
   * @throws {Error} If the job is not found, not completed, or dialog doesn't exist in the job
   *
   * @remarks
   * This is a destructive operation that permanently removes the dialog's backup data
   * from storage. The dialog cannot be recovered after deletion. The method ensures
   * data consistency by atomically updating both the storage layer and job metadata.
   */
  async deleteDialogFromJob(request: DeleteDialogFromJob) {
    const job = await this.#db.getJobByID(request.jobID, this.#dbUser.id)
    if (!job) throw new Error(`job not found: ${request.jobID}`)

    // Validates that the job exists and is in 'completed' status
    if (job.status != 'completed') {
      throw new Error(`job is not completed: ${request.jobID}`)
    }

    const { dialogs } = job.params
    if (!dialogs[request.dialogID]) {
      throw new Error(`dialog not found in job: ${request.dialogID}`)
    }

    let pointsToSubtract = dialogs[request.dialogID].sizeRewardInfo?.points || 0
    const dialogSize = dialogs[request.dialogID].sizeRewardInfo?.size || 0
    delete dialogs[request.dialogID]

    try {
      // is this dialog the only dialog in the job?
      if (Object.keys(dialogs).length === 0) {
        console.log(
          `Deleting job ${request.jobID} because it has no dialogs left`
        )
        try {
          const cid = CID.parse(job.data)
          await this.storacha.remove(cid, { shards: true })
          await this.#db.deleteJob(request.jobID, this.#dbUser.id)
          pointsToSubtract = job.points
        } catch (err) {
          // @ts-expect-error err.cause doesn't typecheck
          const errorName = (err.cause.name || '') as string
          if (errorName === 'UploadNotFound') {
            console.warn(
              `Upload not found ${job.data} for job ${request.jobID}, removing job from DB`
            )
          } else {
            throw new Error(
              `Failed to delete job ${request.jobID} with data ${job.data}`,
              { cause: err }
            )
          }
        }
      } else {
        // Removes the dialog's encrypted data from Storacha storage and creates a new backup root without the deleted dialog
        const newData = await Runner.deleteDialogFromBackup(
          this,
          request.dialogID,
          job.data
        )

        const points = job.points - pointsToSubtract
        const size = job.size - dialogSize

        await this.#db.updateJob(request.jobID, {
          ...job,
          params: {
            ...job.params,
            dialogs, // update the dialogs in the job params
          },
          points,
          size,
          data: newData.toString(), // update the backup root with the new one
          updated: Date.now(),
        })
      }

      if (pointsToSubtract > 0) {
        this.#dbUser = await this.#db.incrementUserPoints(
          this.#dbUser.id,
          -pointsToSubtract
        )
        console.log(
          `Subtracted ${pointsToSubtract} points from user ${this.#dbUser.id}`
        )
      }
    } catch (err) {
      throw new Error(
        `Failed to delete dialog ${request.dialogID} from job ${request.jobID}`,
        { cause: err }
      )
    }
  }
}<|MERGE_RESOLUTION|>--- conflicted
+++ resolved
@@ -221,7 +221,6 @@
           dialogId?: ToString<bigint>
         ) => {
           try {
-<<<<<<< HEAD
             totalBytesUploaded += meta.size
 
             if (dialogId) {
@@ -237,32 +236,6 @@
                */
               progress = totalBytesUploaded <= SHARD_SIZE ? 1 : progress
             }
-=======
-            const amountOfStorageUsed = await this.getStorachaUsage(space)
-            if (
-              amountOfStorageUsed &&
-              amountOfStorageUsed + meta.size > MAX_FREE_BYTES
-            ) {
-              console.warn(
-                `Backup for user ${this.#dbUser.id} would exceed storage limit: ${formatBytes(
-                  amountOfStorageUsed + meta.size
-                )} > ${formatBytes(MAX_FREE_BYTES)}`
-              )
-              onShardStoredError = new Error(
-                `This backup would exceed your ${formatBytes(MAX_FREE_BYTES)} storage limit.`
-              )
-            }
-
-            /**
-             * Called as shards are uploaded to storage.
-             * We calculate the total size uploaded so far
-             * However, since we don't know the total size of the backup until all shards are uploaded,
-             * we don't upload the final progress until the last shard is stored.
-             * If the total uploaded bytes are less than SHARD_SIZE, the backup job is considered complete.
-             */
-            totalBytesUploaded += meta.size
-            progress = totalBytesUploaded <= SHARD_SIZE ? 1 : progress
->>>>>>> 3becaa26
 
             await this.#db.updateJob(id, {
               id,
