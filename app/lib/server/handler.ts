import { CID } from 'multiformats'
import {
  DeleteDialogFromJob,
  DialogsById,
  ExecuteJobRequest,
  ToString,
} from '@/api'
import { Context as RunnerContext } from './runner'
import * as Runner from './runner'
import { TGDatabase, User } from './db'
import { CARMetadata } from '@storacha/ui-react'
import { MAX_FREE_BYTES, mRachaPointsPerByte } from './constants'
import { SHARD_SIZE } from '@storacha/upload-client'
import { formatBytes } from '../utils'

export interface Context extends RunnerContext {
  db: TGDatabase
  dbUser: User
}

export const create = async (ctx: Context) => {
  return new Handler(ctx)
}

/**
 * Handler is responsible for managing backup jobs and dialog operations within the Storacha Telegram Mini App.
 *
 * This class orchestrates the execution, progress tracking, and completion of backup jobs, as well as the deletion of dialogs from completed jobs.
 * It interacts with the database, Telegram API, encryption utilities, and storage services to ensure reliable backup and restoration workflows.
 *
 * Key Responsibilities:
 * - Initiates and monitors backup jobs, updating progress and handling cancellation or failure scenarios.
 * - Calculates and updates job progress based on dialog and message retrieval, as well as storage shard uploads.
 * - Awards user points based on the total data uploaded upon successful backup completion.
 * - Allows deletion of specific dialogs from completed jobs, updating both storage and job metadata accordingly.
 *
 * Dependencies are injected via the constructor, including storage, Telegram, cipher, and database interfaces.
 *
 * @remarks
 * This class is intended for server-side use within the Telegram Mini App workspace and assumes trusted access to user and job context.
 */
class Handler {
  storacha
  telegram
  cipher
  #db
  #dbUser

  constructor({ storacha, telegram, cipher, db, dbUser }: Context) {
    this.storacha = storacha
    this.telegram = telegram
    this.cipher = cipher
    this.#db = db
    this.#dbUser = dbUser
  }

  async handleJob(request: ExecuteJobRequest) {
    const job = await this.#db.getJobByID(request.jobID, this.#dbUser.id)
    if (!job) throw new Error(`job not found: ${request.jobID}`)
    // check if job was cancelled
    if (job.status != 'queued') {
      return
    }
    const {
      id,
      params,
      created,
      params: { space, dialogs, period },
    } = job

    const now = new Date()
    let amountOfStorageUsed: number | null = null
    try {
      const usage = await this.storacha.capability.usage.report(space, {
        from: new Date(
          now.getUTCFullYear(),
          now.getUTCMonth() - 1,
          now.getUTCDate(),
          0,
          0,
          0,
          0
        ),
        to: now,
      })

      // i don't think we allow people to create or own multiple
      // spaces for now in the TG mini app
      // if it happens in the future, we should account for it.
      amountOfStorageUsed = Object.values(usage).reduce(
        (sum, report) => sum + report.size.final,
        0
      )
    } catch (err) {
      console.error('Error while fetching usage report:', err)
    }

    const started = Date.now()
    const totalDialogs = Object.keys(dialogs).length
    let progress = 0
    let dialogsRetrieved = 0
    let totalBytesUploaded = 0
    const dialogPercentages: Record<ToString<bigint>, number> = {}
    const dialogSizes: Record<ToString<bigint>, number> = {}

    const getDialogsCompleted = () => {
      return Object.values(dialogPercentages).reduce(
        (acc, percentage) => acc + percentage,
        0
      )
    }
    /**
     * Calculates the progress of the backup job, excluding the final shard storage phase.
     * - Dialog retrieval accounts for 20% of the total progress.
     * - Message retrieval accounts for 70% of the total progress.
     * @returns The current progress percentage of the backup job, excluding the last storage step.
     */
    const getDialogsProgress = () =>
      (dialogsRetrieved / totalDialogs) * 0.2 +
      (getDialogsCompleted() / totalDialogs) * 0.7

    try {
      await this.#db.updateJob(id, {
        id,
        status: 'running',
        params,
        created,
        started,
        progress: 0,
        updated: Date.now(),
      })

      const data = await Runner.run(this, space, dialogs, period, {
        /**
         * Called when a dialog entity is created and ready for processing
         */
        onDialogRetrieved: async (dialogId) => {
          try {
            const currentJob = await this.#db.getJobByID(
              request.jobID,
              this.#dbUser.id
            )
            if (currentJob?.status === 'canceled') {
              console.warn(`Job ${id} was canceled`)
              return
            }

            dialogsRetrieved++
            progress = getDialogsProgress()

            await this.#db.updateJob(id, {
              id,
              status: 'running',
              params,
              created,
              started,
              progress,
              updated: Date.now(),
            })
          } catch (err) {
            console.error(
              `Error updating progress during dialog ${dialogId.toString()} retrieval:`,
              err
            )
          }
        },

        /**
         * Called when all messages for a dialog have been retrieved
         */
        onMessagesRetrieved: async (dialogId, percentage) => {
          try {
            const currentJob = await this.#db.getJobByID(
              request.jobID,
              this.#dbUser.id
            )
            if (currentJob?.status === 'canceled') {
              console.warn(`Job ${id} was canceled`)
              return
            }
            console.log(
              `Dialog ${dialogId.toString()} percentage retrieved: ${(percentage * 100).toFixed(2)}%`
            )
            dialogPercentages[dialogId.toString()] = percentage
            progress = getDialogsProgress()

            await this.#db.updateJob(id, {
              id,
              status: 'running',
              params,
              created,
              started,
              progress,
              updated: Date.now(),
            })
          } catch (err) {
            console.error(
              `Error updating progress during messages retried for dialog ${dialogId.toString()}:`,
              err
            )
          }
        },

        onShardStored: async (
          meta: CARMetadata,
          dialogId?: ToString<bigint>
        ) => {
          try {
            totalBytesUploaded += meta.size
<<<<<<< HEAD
            if (
              amountOfStorageUsed &&
              amountOfStorageUsed + meta.size > MAX_FREE_BYTES
            ) {
              throw new Error(
                `This backup would exceed your ${formatBytes(MAX_FREE_BYTES)}storage limit.`
              )
            }
            progress = totalBytesUploaded <= SHARD_SIZE ? 1 : progress
=======

            if (dialogId) {
              // Dialog-level shard storage
              dialogSizes[dialogId] = (dialogSizes[dialogId] || 0) + meta.size
            } else {
              /**
               * Called as shards are uploaded to storage.
               * We calculate the total size uploaded so far
               * However, since we don't know the total size of the backup until all shards are uploaded,
               * we don't upload the final progress until the last shard is stored.
               * If the total uploaded bytes are less than SHARD_SIZE, the backup job is considered complete.
               */
              progress = totalBytesUploaded <= SHARD_SIZE ? 1 : progress
            }
>>>>>>> 4ba56270

            await this.#db.updateJob(id, {
              id,
              status: 'running',
              params,
              created,
              started,
              progress,
              updated: Date.now(),
            })
          } catch (err) {
            console.error('Error updating progress during shard storage:', err)
          }
        },
      })

      // Only award points after successful backup completion
      const pointsEarned = totalBytesUploaded * mRachaPointsPerByte
      console.log(
        `user ${this.#dbUser.id} total size uploaded: ${totalBytesUploaded} bytes, points earned: ${pointsEarned}`
      )

      console.log(
        `user ${this.#dbUser.id} points before backup: ${this.#dbUser.points}`
      )
      this.#dbUser = await this.#db.incrementUserPoints(
        this.#dbUser.id,
        pointsEarned
      )
      console.log(
        `user ${this.#dbUser.id} points after backup: ${this.#dbUser.points}`
      )

      const dialogsWithBackupInfo: DialogsById = {}
      for (const [dialogId, dialogInfo] of Object.entries(dialogs)) {
        const dialogSize = dialogSizes[dialogId] || 0
        const dialogPoints = dialogSize * mRachaPointsPerByte

        dialogsWithBackupInfo[dialogId] = {
          ...dialogInfo,
          sizeRewardInfo: {
            size: dialogSize,
            points: dialogPoints,
          },
        }
      }

      await this.#db.updateJob(id, {
        id,
        status: 'completed',
        params: {
          ...job.params,
          dialogs: dialogsWithBackupInfo,
        },
        data: data.toString(),
        points: pointsEarned,
        size: totalBytesUploaded,
        created,
        started,
        finished: Date.now(),
        updated: Date.now(),
      })
    } catch (err) {
      console.error('backup failed', err)
      await this.#db.updateJob(id, {
        id,
        status: 'failed',
        params,
        progress,
        cause: (err as Error).message,
        created,
        started,
        finished: Date.now(),
        updated: Date.now(),
      })
    }
  }

  /**
   * Removes a dialog from a completed backup job and updates all related data structures.
   *
   * @param request - Contains jobID and dialogID for the dialog to be deleted
   * @throws {Error} If the job is not found, not completed, or dialog doesn't exist in the job
   *
   * @remarks
   * This is a destructive operation that permanently removes the dialog's backup data
   * from storage. The dialog cannot be recovered after deletion. The method ensures
   * data consistency by atomically updating both the storage layer and job metadata.
   */
  async deleteDialogFromJob(request: DeleteDialogFromJob) {
    const job = await this.#db.getJobByID(request.jobID, this.#dbUser.id)
    if (!job) throw new Error(`job not found: ${request.jobID}`)

    // Validates that the job exists and is in 'completed' status
    if (job.status != 'completed') {
      throw new Error(`job is not completed: ${request.jobID}`)
    }

    const { dialogs } = job.params
    if (!dialogs[request.dialogID]) {
      throw new Error(`dialog not found in job: ${request.dialogID}`)
    }

    let pointsToSubtract = dialogs[request.dialogID].sizeRewardInfo?.points || 0
    const dialogSize = dialogs[request.dialogID].sizeRewardInfo?.size || 0
    delete dialogs[request.dialogID]

    try {
      // is this dialog the only dialog in the job?
      if (Object.keys(dialogs).length === 0) {
        console.log(
          `Deleting job ${request.jobID} because it has no dialogs left`
        )
        try {
          const cid = CID.parse(job.data)
          await this.storacha.remove(cid, { shards: true })
          await this.#db.deleteJob(request.jobID, this.#dbUser.id)
          pointsToSubtract = job.points
        } catch (err) {
          // @ts-expect-error err.cause doesn't typecheck
          const errorName = (err.cause.name || '') as string
          if (errorName === 'UploadNotFound') {
            console.warn(
              `Upload not found ${job.data} for job ${request.jobID}, removing job from DB`
            )
          } else {
            throw new Error(
              `Failed to delete job ${request.jobID} with data ${job.data}`,
              { cause: err }
            )
          }
        }
      } else {
        // Removes the dialog's encrypted data from Storacha storage and creates a new backup root without the deleted dialog
        const newData = await Runner.deleteDialogFromBackup(
          this,
          request.dialogID,
          job.data
        )

        const points = job.points - pointsToSubtract
        const size = job.size - dialogSize

        await this.#db.updateJob(request.jobID, {
          ...job,
          params: {
            ...job.params,
            dialogs, // update the dialogs in the job params
          },
          points,
          size,
          data: newData.toString(), // update the backup root with the new one
          updated: Date.now(),
        })
      }

      if (pointsToSubtract > 0) {
        this.#dbUser = await this.#db.incrementUserPoints(
          this.#dbUser.id,
          -pointsToSubtract
        )
        console.log(
          `Subtracted ${pointsToSubtract} points from user ${this.#dbUser.id}`
        )
      }
    } catch (err) {
      throw new Error(
        `Failed to delete dialog ${request.dialogID} from job ${request.jobID}`,
        { cause: err }
      )
    }
  }
}<|MERGE_RESOLUTION|>--- conflicted
+++ resolved
@@ -9,9 +9,8 @@
 import * as Runner from './runner'
 import { TGDatabase, User } from './db'
 import { CARMetadata } from '@storacha/ui-react'
-import { MAX_FREE_BYTES, mRachaPointsPerByte } from './constants'
+import { mRachaPointsPerByte } from './constants'
 import { SHARD_SIZE } from '@storacha/upload-client'
-import { formatBytes } from '../utils'
 
 export interface Context extends RunnerContext {
   db: TGDatabase
@@ -69,7 +68,6 @@
     } = job
 
     const now = new Date()
-    let amountOfStorageUsed: number | null = null
     try {
       const usage = await this.storacha.capability.usage.report(space, {
         from: new Date(
@@ -87,7 +85,7 @@
       // i don't think we allow people to create or own multiple
       // spaces for now in the TG mini app
       // if it happens in the future, we should account for it.
-      amountOfStorageUsed = Object.values(usage).reduce(
+      return Object.values(usage).reduce(
         (sum, report) => sum + report.size.final,
         0
       )
@@ -207,17 +205,6 @@
         ) => {
           try {
             totalBytesUploaded += meta.size
-<<<<<<< HEAD
-            if (
-              amountOfStorageUsed &&
-              amountOfStorageUsed + meta.size > MAX_FREE_BYTES
-            ) {
-              throw new Error(
-                `This backup would exceed your ${formatBytes(MAX_FREE_BYTES)}storage limit.`
-              )
-            }
-            progress = totalBytesUploaded <= SHARD_SIZE ? 1 : progress
-=======
 
             if (dialogId) {
               // Dialog-level shard storage
@@ -232,7 +219,6 @@
                */
               progress = totalBytesUploaded <= SHARD_SIZE ? 1 : progress
             }
->>>>>>> 4ba56270
 
             await this.#db.updateJob(id, {
               id,
