--- conflicted
+++ resolved
@@ -285,14 +285,9 @@
       logTelegramLoginSuccess()
       // eslint-disable-next-line @typescript-eslint/no-explicit-any
     } catch (err: any) {
-<<<<<<< HEAD
       console.log('signing in:', err)
       const errorMsg = getErrorMessage(err)
-      if (errorMsg.includes('PASSWORD_HASH_INVALID')) {
-=======
-      const errorMsg = getErrorMessage(err)
       if (errorMsg.includes('SESSION_PASSWORD_NEEDED')) {
->>>>>>> 43e64d7b
         await getSRP()
         set2FARequired(true)
         return
